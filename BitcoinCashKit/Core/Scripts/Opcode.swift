//
//  OpCode.swift
//
//  Copyright © 2018 BitcoinCashKit developers
//
//  Permission is hereby granted, free of charge, to any person obtaining a copy
//  of this software and associated documentation files (the "Software"), to deal
//  in the Software without restriction, including without limitation the rights
//  to use, copy, modify, merge, publish, distribute, sublicense, and/or sell
//  copies of the Software, and to permit persons to whom the Software is
//  furnished to do so, subject to the following conditions:
//
//  The above copyright notice and this permission notice shall be included in
//  all copies or substantial portions of the Software.
//
//  THE SOFTWARE IS PROVIDED "AS IS", WITHOUT WARRANTY OF ANY KIND, EXPRESS OR
//  IMPLIED, INCLUDING BUT NOT LIMITED TO THE WARRANTIES OF MERCHANTABILITY,
//  FITNESS FOR A PARTICULAR PURPOSE AND NONINFRINGEMENT. IN NO EVENT SHALL THE
//  AUTHORS OR COPYRIGHT HOLDERS BE LIABLE FOR ANY CLAIM, DAMAGES OR OTHER
//  LIABILITY, WHETHER IN AN ACTION OF CONTRACT, TORT OR OTHERWISE, ARISING FROM,
//  OUT OF OR IN CONNECTION WITH THE SOFTWARE OR THE USE OR OTHER DEALINGS IN
//  THE SOFTWARE.
//

import Foundation

public struct OpCode {
    // 1. Operators pushing data on stack.

    // Push 1 byte 0x00 on the stack
    public static let OP_0: OpCodeProtocol = Op0()
    public static let OP_FALSE = OP_0

    // Any opcode with value < PUSHDATA1 is a length of the string to be pushed on the stack.
    // So opcode 0x01 is followed by 1 byte of data, 0x09 by 9 bytes and so on up to 0x4b (75 bytes)

    // PUSHDATA<N> opcode is followed by N-byte length of the string that follows.
    public static let OP_PUSHDATA1: OpCodeProtocol = OpPushData1() // followed by a 1-byte length of the string to push (allows pushing 0..255 bytes).
    public static let OP_PUSHDATA2: OpCodeProtocol = OpPushData2() // followed by a 2-byte length of the string to push (allows pushing 0..65535 bytes).
    public static let OP_PUSHDATA4: OpCodeProtocol = OpPushData4() // followed by a 4-byte length of the string to push (allows pushing 0..4294967295 bytes).
    public static let OP_1NEGATE: OpCodeProtocol = Op1Negate() // pushes -1 number on the stack
    public static let OP_RESERVED: OpCodeProtocol = OpExample() // Not assigned. If executed, transaction is invalid.

    // public static let OP_<N> pushes number <N> on the stack
    public static let OP_1: OpCodeProtocol = OpN(1)
    public static let OP_TRUE = OP_1
    public static let OP_2: OpCodeProtocol = OpN(2)
    public static let OP_3: OpCodeProtocol = OpN(3)
    public static let OP_4: OpCodeProtocol = OpN(4)
    public static let OP_5: OpCodeProtocol = OpN(5)
    public static let OP_6: OpCodeProtocol = OpN(6)
    public static let OP_7: OpCodeProtocol = OpN(7)
    public static let OP_8: OpCodeProtocol = OpN(8)
    public static let OP_9: OpCodeProtocol = OpN(9)
    public static let OP_10: OpCodeProtocol = OpN(10)
    public static let OP_11: OpCodeProtocol = OpN(11)
    public static let OP_12: OpCodeProtocol = OpN(12)
    public static let OP_13: OpCodeProtocol = OpN(13)
    public static let OP_14: OpCodeProtocol = OpN(14)
    public static let OP_15: OpCodeProtocol = OpN(15)
    public static let OP_16: OpCodeProtocol = OpN(16)

    // 2. Control flow operators

    public static let OP_NOP: OpCodeProtocol = OpExample() // Does nothing
    public static let OP_VER: OpCodeProtocol = OpExample() // Not assigned. If executed, transaction is invalid.

    // BitcoinQT executes all operators from public static let OP_IF to public static let OP_ENDIF even inside "non-executed" branch (to keep track of nesting).
    // Since public static let OP_VERIF and public static let OP_VERNOTIF are not assigned, even inside a non-executed branch they will fall in "default:" switch case
    // and cause the script to fail. Some other ops like public static let OP_VER can be present inside non-executed branch because they'll be skipped.
    public static let OP_IF: OpCodeProtocol = OpExample() // If the top stack value is not 0, the statements are executed. The top stack value is removed.
    public static let OP_NOTIF: OpCodeProtocol = OpExample() // If the top stack value is 0, the statements are executed. The top stack value is removed.
    public static let OP_VERIF: OpCodeProtocol = OpExample() // Not assigned. Script is invalid with that opcode (even if inside non-executed branch).
    public static let OP_VERNOTIF: OpCodeProtocol = OpExample() // Not assigned. Script is invalid with that opcode (even if inside non-executed branch).
    public static let OP_ELSE: OpCodeProtocol = OpExample() // Executes code if the previous public static let OP_IF or public static let OP_NOTIF was not executed.
    public static let OP_ENDIF: OpCodeProtocol = OpExample() // Finishes if/else block

    public static let OP_VERIFY: OpCodeProtocol = OpVerify() // Removes item from the stack if it's not 0x00 or 0x80 (negative zero). Otherwise, marks script as invalid.
    public static let OP_RETURN: OpCodeProtocol = OpExample() // Marks transaction as invalid.

    // Stack ops
    public static let OP_TOALTSTACK: OpCodeProtocol = OpExample() // Moves item from the stack to altstack
    public static let OP_FROMALTSTACK: OpCodeProtocol = OpExample() // Moves item from the altstack to stack
    public static let OP_2DROP: OpCodeProtocol = OpExample()
    public static let OP_2DUP: OpCodeProtocol = OpExample()
    public static let OP_3DUP: OpCodeProtocol = OpExample()
    public static let OP_2OVER: OpCodeProtocol = OpExample()
    public static let OP_2ROT: OpCodeProtocol = OpExample()
    public static let OP_2SWAP: OpCodeProtocol = OpExample()
    public static let OP_IFDUP: OpCodeProtocol = OpExample()
    public static let OP_DEPTH: OpCodeProtocol = OpExample()
    public static let OP_DROP: OpCodeProtocol = OpExample()
    public static let OP_DUP: OpCodeProtocol = OpDuplicate()
    public static let OP_NIP: OpCodeProtocol = OpExample()
    public static let OP_OVER: OpCodeProtocol = OpExample()
    public static let OP_PICK: OpCodeProtocol = OpExample()
    public static let OP_ROLL: OpCodeProtocol = OpExample()
    public static let OP_ROT: OpCodeProtocol = OpExample()
    public static let OP_SWAP: OpCodeProtocol = OpSwap()
    public static let OP_TUCK: OpCodeProtocol = OpExample()

    // Splice ops
    public static let OP_CAT: OpCodeProtocol = OpExample() // Disabled opcode. If executed, transaction is invalid.
    public static let OP_SUBSTR: OpCodeProtocol = OpExample() // Disabled opcode. If executed, transaction is invalid.
    public static let OP_LEFT: OpCodeProtocol = OpExample() // Disabled opcode. If executed, transaction is invalid.
    public static let OP_RIGHT: OpCodeProtocol = OpExample() // Disabled opcode. If executed, transaction is invalid.
    public static let OP_SIZE: OpCodeProtocol = OpExample()

    // Bit logic
    public static let OP_INVERT: OpCodeProtocol = OpExample() // Disabled opcode. If executed, transaction is invalid.
    public static let OP_AND: OpCodeProtocol = OpExample() // Disabled opcode. If executed, transaction is invalid.
    public static let OP_OR: OpCodeProtocol = OpExample() // Disabled opcode. If executed, transaction is invalid.
    public static let OP_XOR: OpCodeProtocol = OpExample() // Disabled opcode. If executed, transaction is invalid.

    public static let OP_EQUAL: OpCodeProtocol = OpEqual()       // Last two items are removed from the stack and compared. Result (true or false) is pushed to the stack.
    public static let OP_EQUALVERIFY: OpCodeProtocol = OpEqualVerify() // Same as public static let OP_EQUAL, but removes the result from the stack if it's true or marks script as invalid.

    public static let OP_RESERVED1: OpCodeProtocol = OpExample() // Disabled opcode. If executed, transaction is invalid.
    public static let OP_RESERVED2: OpCodeProtocol = OpExample() // Disabled opcode. If executed, transaction is invalid.

    // Numeric
<<<<<<< HEAD
    public static let OP_1ADD: OpCodeProtocol = Op1Add() // adds 1 to last item, pops it from stack and pushes result.
    public static let OP_1SUB: OpCodeProtocol = OpExample() // substracts 1 to last item, pops it from stack and pushes result.
    public static let OP_2MUL: OpCodeProtocol = OpExample() // Disabled opcode. If executed, transaction is invalid.
    public static let OP_2DIV: OpCodeProtocol = OpExample() // Disabled opcode. If executed, transaction is invalid.
    public static let OP_NEGATE: OpCodeProtocol = OpExample() // negates the number, pops it from stack and pushes result.
=======
    public static let OP_1ADD: OpCodeProtocol = OpExample() // adds 1 to last item, pops it from stack and pushes result.
    public static let OP_1SUB: OpCodeProtocol = Op1Sub() // substracts 1 to last item, pops it from stack and pushes result.
    public static let OP_2MUL: OpCodeProtocol = Op2Mul() // Disabled opcode. If executed, transaction is invalid.
    public static let OP_2DIV: OpCodeProtocol = Op2Div() // Disabled opcode. If executed, transaction is invalid.
    public static let OP_NEGATE: OpCodeProtocol = OpNegate() // negates the number, pops it from stack and pushes result.
>>>>>>> 2d6ee562
    public static let OP_ABS: OpCodeProtocol = OpExample() // replaces number with its absolute value
    public static let OP_NOT: OpCodeProtocol = OpNot() // replaces number with True if it's zero, False otherwise.
    public static let OP_0NOTEQUAL: OpCodeProtocol = OP0NotEqual() // replaces number with True if it's not zero, False otherwise.

    public static let OP_ADD: OpCodeProtocol = OpExample() // (x y -- x+y)
    public static let OP_SUB: OpCodeProtocol = OpExample() // (x y -- x-y)
    public static let OP_MUL: OpCodeProtocol = OpExample() // Disabled opcode. If executed, transaction is invalid.
    public static let OP_DIV: OpCodeProtocol = OpExample() // Disabled opcode. If executed, transaction is invalid.
    public static let OP_MOD: OpCodeProtocol = OpExample() // Disabled opcode. If executed, transaction is invalid.
    public static let OP_LSHIFT: OpCodeProtocol = OpExample() // Disabled opcode. If executed, transaction is invalid.
    public static let OP_RSHIFT: OpCodeProtocol = OpExample() // Disabled opcode. If executed, transaction is invalid.

    public static let OP_BOOLAND: OpCodeProtocol = OpExample()
    public static let OP_BOOLOR: OpCodeProtocol = OpExample()
    public static let OP_NUMEQUAL: OpCodeProtocol = OpExample()
    public static let OP_NUMEQUALVERIFY: OpCodeProtocol = OpExample()
    public static let OP_NUMNOTEQUAL: OpCodeProtocol = OpExample()
    public static let OP_LESSTHAN: OpCodeProtocol = OpExample()
    public static let OP_GREATERTHAN: OpCodeProtocol = OpExample()
    public static let OP_LESSTHANOREQUAL: OpCodeProtocol = OpExample()
    public static let OP_GREATERTHANOREQUAL: OpCodeProtocol = OpExample()
    public static let OP_MIN: OpCodeProtocol = OpMin()
    public static let OP_MAX: OpCodeProtocol = OpMax()

    public static let OP_WITHIN: OpCodeProtocol = OpExample()

    // Crypto
    public static let OP_RIPEMD160: OpCodeProtocol = OpExample()
    public static let OP_SHA1: OpCodeProtocol = OpExample()
    public static let OP_SHA256: OpCodeProtocol = OpExample()
    public static let OP_HASH160: OpCodeProtocol = OpHash160()
    public static let OP_HASH256: OpCodeProtocol = OpExample()
    public static let OP_CODESEPARATOR: OpCodeProtocol = OpExample() // This opcode is rarely used because it's useless, but we need to support it anyway.
    public static let OP_CHECKSIG: OpCodeProtocol = OpCheckSig()
    public static let OP_CHECKSIGVERIFY: OpCodeProtocol = OpCheckSigVerify()
    public static let OP_CHECKMULTISIG: OpCodeProtocol = OpCheckMultiSig()
    public static let OP_CHECKMULTISIGVERIFY: OpCodeProtocol = OpCheckMultiSigVerify()

    // Expansion
    public static let OP_NOP1: OpCodeProtocol = OpExample()
    public static let OP_NOP2: OpCodeProtocol = OpExample()
    public static let OP_NOP3: OpCodeProtocol = OpExample()
    public static let OP_NOP4: OpCodeProtocol = OpExample()
    public static let OP_NOP5: OpCodeProtocol = OpExample()
    public static let OP_NOP6: OpCodeProtocol = OpExample()
    public static let OP_NOP7: OpCodeProtocol = OpExample()
    public static let OP_NOP8: OpCodeProtocol = OpExample()
    public static let OP_NOP9: OpCodeProtocol = OpExample()
    public static let OP_NOP10: OpCodeProtocol = OpExample()

    public static let OP_INVALIDOPCODE: OpCodeProtocol = OpInvalidOpCode()

    internal static let list: [OpCodeProtocol] = [
        OP_0,
        OP_FALSE,
        OP_PUSHDATA1,
        OP_PUSHDATA2,
        OP_PUSHDATA4,
        OP_1NEGATE,
        OP_RESERVED,
        OP_1,
        OP_TRUE,
        OP_2,
        OP_3,
        OP_4,
        OP_5,
        OP_6,
        OP_7,
        OP_8,
        OP_9,
        OP_10,
        OP_11,
        OP_12,
        OP_13,
        OP_14,
        OP_15,
        OP_16,
        OP_NOP,
        OP_VER,
        OP_IF,
        OP_NOTIF,
        OP_VERIF,
        OP_VERNOTIF,
        OP_ELSE,
        OP_ENDIF,
        OP_VERIFY,
        OP_RETURN,
        OP_TOALTSTACK,
        OP_FROMALTSTACK,
        OP_2DROP,
        OP_2DUP,
        OP_3DUP,
        OP_2OVER,
        OP_2ROT,
        OP_2SWAP,
        OP_IFDUP,
        OP_DEPTH,
        OP_DROP,
        OP_DUP,
        OP_NIP,
        OP_OVER,
        OP_PICK,
        OP_ROLL,
        OP_ROT,
        OP_SWAP,
        OP_TUCK,
        OP_CAT,
        OP_SUBSTR,
        OP_LEFT,
        OP_RIGHT,
        OP_SIZE,
        OP_INVERT,
        OP_AND,
        OP_OR,
        OP_XOR,
        OP_EQUAL,
        OP_EQUALVERIFY,
        OP_RESERVED1,
        OP_RESERVED2,
        OP_1ADD,
        OP_1SUB,
        OP_2MUL,
        OP_2DIV,
        OP_NEGATE,
        OP_ABS,
        OP_NOT,
        OP_0NOTEQUAL,
        OP_ADD,
        OP_SUB,
        OP_MUL,
        OP_DIV,
        OP_MOD,
        OP_LSHIFT,
        OP_RSHIFT,
        OP_BOOLAND,
        OP_BOOLOR,
        OP_NUMEQUAL,
        OP_NUMEQUALVERIFY,
        OP_NUMNOTEQUAL,
        OP_LESSTHAN,
        OP_GREATERTHAN,
        OP_LESSTHANOREQUAL,
        OP_GREATERTHANOREQUAL,
        OP_MIN,
        OP_MAX,
        OP_WITHIN,
        OP_RIPEMD160,
        OP_SHA1,
        OP_SHA256,
        OP_HASH160,
        OP_HASH256,
        OP_CODESEPARATOR,
        OP_CHECKSIG,
        OP_CHECKSIGVERIFY,
        OP_CHECKMULTISIG,
        OP_CHECKMULTISIGVERIFY,
        OP_NOP1,
        OP_NOP2,
        OP_NOP3,
        OP_NOP4,
        OP_NOP5,
        OP_NOP6,
        OP_NOP7,
        OP_NOP8,
        OP_NOP9,
        OP_NOP10,
        OP_INVALIDOPCODE
    ]

    internal init() {}
}<|MERGE_RESOLUTION|>--- conflicted
+++ resolved
@@ -119,19 +119,11 @@
     public static let OP_RESERVED2: OpCodeProtocol = OpExample() // Disabled opcode. If executed, transaction is invalid.
 
     // Numeric
-<<<<<<< HEAD
     public static let OP_1ADD: OpCodeProtocol = Op1Add() // adds 1 to last item, pops it from stack and pushes result.
-    public static let OP_1SUB: OpCodeProtocol = OpExample() // substracts 1 to last item, pops it from stack and pushes result.
-    public static let OP_2MUL: OpCodeProtocol = OpExample() // Disabled opcode. If executed, transaction is invalid.
-    public static let OP_2DIV: OpCodeProtocol = OpExample() // Disabled opcode. If executed, transaction is invalid.
-    public static let OP_NEGATE: OpCodeProtocol = OpExample() // negates the number, pops it from stack and pushes result.
-=======
-    public static let OP_1ADD: OpCodeProtocol = OpExample() // adds 1 to last item, pops it from stack and pushes result.
     public static let OP_1SUB: OpCodeProtocol = Op1Sub() // substracts 1 to last item, pops it from stack and pushes result.
     public static let OP_2MUL: OpCodeProtocol = Op2Mul() // Disabled opcode. If executed, transaction is invalid.
     public static let OP_2DIV: OpCodeProtocol = Op2Div() // Disabled opcode. If executed, transaction is invalid.
     public static let OP_NEGATE: OpCodeProtocol = OpNegate() // negates the number, pops it from stack and pushes result.
->>>>>>> 2d6ee562
     public static let OP_ABS: OpCodeProtocol = OpExample() // replaces number with its absolute value
     public static let OP_NOT: OpCodeProtocol = OpNot() // replaces number with True if it's zero, False otherwise.
     public static let OP_0NOTEQUAL: OpCodeProtocol = OP0NotEqual() // replaces number with True if it's not zero, False otherwise.
