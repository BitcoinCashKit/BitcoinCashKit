//
//  OpCode.swift
//
//  Copyright © 2018 BitcoinCashKit developers
//
//  Permission is hereby granted, free of charge, to any person obtaining a copy
//  of this software and associated documentation files (the "Software"), to deal
//  in the Software without restriction, including without limitation the rights
//  to use, copy, modify, merge, publish, distribute, sublicense, and/or sell
//  copies of the Software, and to permit persons to whom the Software is
//  furnished to do so, subject to the following conditions:
//
//  The above copyright notice and this permission notice shall be included in
//  all copies or substantial portions of the Software.
//
//  THE SOFTWARE IS PROVIDED "AS IS", WITHOUT WARRANTY OF ANY KIND, EXPRESS OR
//  IMPLIED, INCLUDING BUT NOT LIMITED TO THE WARRANTIES OF MERCHANTABILITY,
//  FITNESS FOR A PARTICULAR PURPOSE AND NONINFRINGEMENT. IN NO EVENT SHALL THE
//  AUTHORS OR COPYRIGHT HOLDERS BE LIABLE FOR ANY CLAIM, DAMAGES OR OTHER
//  LIABILITY, WHETHER IN AN ACTION OF CONTRACT, TORT OR OTHERWISE, ARISING FROM,
//  OUT OF OR IN CONNECTION WITH THE SOFTWARE OR THE USE OR OTHER DEALINGS IN
//  THE SOFTWARE.
//

import Foundation

public struct OpCode {
    // 1. Operators pushing data on stack.

    // Push 1 byte 0x00 on the stack
    public static let OP_0: OpCodeProtocol = Op0()
    public static let OP_FALSE = OP_0

    // Any opcode with value < PUSHDATA1 is a length of the string to be pushed on the stack.
    // So opcode 0x01 is followed by 1 byte of data, 0x09 by 9 bytes and so on up to 0x4b (75 bytes)

    // PUSHDATA<N> opcode is followed by N-byte length of the string that follows.
    public static let OP_PUSHDATA1: OpCodeProtocol = OpPushData1() // followed by a 1-byte length of the string to push (allows pushing 0..255 bytes).
    public static let OP_PUSHDATA2: OpCodeProtocol = OpPushData2() // followed by a 2-byte length of the string to push (allows pushing 0..65535 bytes).
    public static let OP_PUSHDATA4: OpCodeProtocol = OpPushData4() // followed by a 4-byte length of the string to push (allows pushing 0..4294967295 bytes).
    public static let OP_1NEGATE: OpCodeProtocol = Op1Negate() // pushes -1 number on the stack
    public static let OP_RESERVED: OpCodeProtocol = OpExample() // Not assigned. If executed, transaction is invalid.

    // public static let OP_<N> pushes number <N> on the stack
    public static let OP_1: OpCodeProtocol = OpN(1)
    public static let OP_TRUE = OP_1
    public static let OP_2: OpCodeProtocol = OpN(2)
    public static let OP_3: OpCodeProtocol = OpN(3)
    public static let OP_4: OpCodeProtocol = OpN(4)
    public static let OP_5: OpCodeProtocol = OpN(5)
    public static let OP_6: OpCodeProtocol = OpN(6)
    public static let OP_7: OpCodeProtocol = OpN(7)
    public static let OP_8: OpCodeProtocol = OpN(8)
    public static let OP_9: OpCodeProtocol = OpN(9)
    public static let OP_10: OpCodeProtocol = OpN(10)
    public static let OP_11: OpCodeProtocol = OpN(11)
    public static let OP_12: OpCodeProtocol = OpN(12)
    public static let OP_13: OpCodeProtocol = OpN(13)
    public static let OP_14: OpCodeProtocol = OpN(14)
    public static let OP_15: OpCodeProtocol = OpN(15)
    public static let OP_16: OpCodeProtocol = OpN(16)

    // 2. Control flow operators

    public static let OP_NOP: OpCodeProtocol = OpExample() // Does nothing
    public static let OP_VER: OpCodeProtocol = OpExample() // Not assigned. If executed, transaction is invalid.

    // BitcoinQT executes all operators from public static let OP_IF to public static let OP_ENDIF even inside "non-executed" branch (to keep track of nesting).
    // Since public static let OP_VERIF and public static let OP_VERNOTIF are not assigned, even inside a non-executed branch they will fall in "default:" switch case
    // and cause the script to fail. Some other ops like public static let OP_VER can be present inside non-executed branch because they'll be skipped.
    public static let OP_IF: OpCodeProtocol = OpExample() // If the top stack value is not 0, the statements are executed. The top stack value is removed.
    public static let OP_NOTIF: OpCodeProtocol = OpExample() // If the top stack value is 0, the statements are executed. The top stack value is removed.
    public static let OP_VERIF: OpCodeProtocol = OpExample() // Not assigned. Script is invalid with that opcode (even if inside non-executed branch).
    public static let OP_VERNOTIF: OpCodeProtocol = OpExample() // Not assigned. Script is invalid with that opcode (even if inside non-executed branch).
    public static let OP_ELSE: OpCodeProtocol = OpExample() // Executes code if the previous public static let OP_IF or public static let OP_NOTIF was not executed.
    public static let OP_ENDIF: OpCodeProtocol = OpExample() // Finishes if/else block

    public static let OP_VERIFY: OpCodeProtocol = OpVerify() // Removes item from the stack if it's not 0x00 or 0x80 (negative zero). Otherwise, marks script as invalid.
    public static let OP_RETURN: OpCodeProtocol = OpExample() // Marks transaction as invalid.

    // Stack ops
    public static let OP_TOALTSTACK: OpCodeProtocol = OpExample() // Moves item from the stack to altstack
    public static let OP_FROMALTSTACK: OpCodeProtocol = OpExample() // Moves item from the altstack to stack
    public static let OP_2DROP: OpCodeProtocol = OpExample()
    public static let OP_2DUP: OpCodeProtocol = OpExample()
    public static let OP_3DUP: OpCodeProtocol = OpExample()
    public static let OP_2OVER: OpCodeProtocol = OpExample()
    public static let OP_2ROT: OpCodeProtocol = OpExample()
    public static let OP_2SWAP: OpCodeProtocol = OpExample()
    public static let OP_IFDUP: OpCodeProtocol = OpExample()
    public static let OP_DEPTH: OpCodeProtocol = OpExample()
    public static let OP_DROP: OpCodeProtocol = OpExample()
    public static let OP_DUP: OpCodeProtocol = OpDuplicate()
    public static let OP_NIP: OpCodeProtocol = OpExample()
    public static let OP_OVER: OpCodeProtocol = OpExample()
    public static let OP_PICK: OpCodeProtocol = OpExample()
    public static let OP_ROLL: OpCodeProtocol = OpExample()
    public static let OP_ROT: OpCodeProtocol = OpExample()
    public static let OP_SWAP: OpCodeProtocol = OpSwap()
    public static let OP_TUCK: OpCodeProtocol = OpExample()

    // Splice ops
    public static let OP_CAT: OpCodeProtocol = OpExample() // Disabled opcode. If executed, transaction is invalid.
    public static let OP_SUBSTR: OpCodeProtocol = OpExample() // Disabled opcode. If executed, transaction is invalid.
    public static let OP_LEFT: OpCodeProtocol = OpExample() // Disabled opcode. If executed, transaction is invalid.
    public static let OP_RIGHT: OpCodeProtocol = OpExample() // Disabled opcode. If executed, transaction is invalid.
    public static let OP_SIZE: OpCodeProtocol = OpExample()

    // Bit logic
    public static let OP_INVERT: OpCodeProtocol = OpExample() // Disabled opcode. If executed, transaction is invalid.
    public static let OP_AND: OpCodeProtocol = OpExample() // Disabled opcode. If executed, transaction is invalid.
    public static let OP_OR: OpCodeProtocol = OpExample() // Disabled opcode. If executed, transaction is invalid.
    public static let OP_XOR: OpCodeProtocol = OpExample() // Disabled opcode. If executed, transaction is invalid.

    public static let OP_EQUAL: OpCodeProtocol = OpEqual()       // Last two items are removed from the stack and compared. Result (true or false) is pushed to the stack.
    public static let OP_EQUALVERIFY: OpCodeProtocol = OpEqualVerify() // Same as public static let OP_EQUAL, but removes the result from the stack if it's true or marks script as invalid.

    public static let OP_RESERVED1: OpCodeProtocol = OpExample() // Disabled opcode. If executed, transaction is invalid.
    public static let OP_RESERVED2: OpCodeProtocol = OpExample() // Disabled opcode. If executed, transaction is invalid.

    // Numeric
    public static let OP_1ADD: OpCodeProtocol = OpExample() // adds 1 to last item, pops it from stack and pushes result.
    public static let OP_1SUB: OpCodeProtocol = Op1Sub() // substracts 1 to last item, pops it from stack and pushes result.
    public static let OP_2MUL: OpCodeProtocol = Op2Mul() // Disabled opcode. If executed, transaction is invalid.
    public static let OP_2DIV: OpCodeProtocol = Op2Div() // Disabled opcode. If executed, transaction is invalid.
    public static let OP_NEGATE: OpCodeProtocol = OpNegate() // negates the number, pops it from stack and pushes result.
    public static let OP_ABS: OpCodeProtocol = OpExample() // replaces number with its absolute value
<<<<<<< HEAD
    public static let OP_NOT: OpCodeProtocol = OpExample() // replaces number with True if it's zero, False otherwise.
    public static let OP_0NOTEQUAL: OpCodeProtocol = OP0NotEqual() // replaces number with True if it's not zero, False otherwise.
=======
    public static let OP_NOT: OpCodeProtocol = OpNot() // replaces number with True if it's zero, False otherwise.
    public static let OP_0NOTEQUAL: OpCodeProtocol = OpExample() // replaces number with True if it's not zero, False otherwise.
>>>>>>> c04d418e

    public static let OP_ADD: OpCodeProtocol = OpExample() // (x y -- x+y)
    public static let OP_SUB: OpCodeProtocol = OpExample() // (x y -- x-y)
    public static let OP_MUL: OpCodeProtocol = OpExample() // Disabled opcode. If executed, transaction is invalid.
    public static let OP_DIV: OpCodeProtocol = OpExample() // Disabled opcode. If executed, transaction is invalid.
    public static let OP_MOD: OpCodeProtocol = OpExample() // Disabled opcode. If executed, transaction is invalid.
    public static let OP_LSHIFT: OpCodeProtocol = OpExample() // Disabled opcode. If executed, transaction is invalid.
    public static let OP_RSHIFT: OpCodeProtocol = OpExample() // Disabled opcode. If executed, transaction is invalid.

    public static let OP_BOOLAND: OpCodeProtocol = OpExample()
    public static let OP_BOOLOR: OpCodeProtocol = OpExample()
    public static let OP_NUMEQUAL: OpCodeProtocol = OpExample()
    public static let OP_NUMEQUALVERIFY: OpCodeProtocol = OpExample()
    public static let OP_NUMNOTEQUAL: OpCodeProtocol = OpExample()
    public static let OP_LESSTHAN: OpCodeProtocol = OpExample()
    public static let OP_GREATERTHAN: OpCodeProtocol = OpExample()
    public static let OP_LESSTHANOREQUAL: OpCodeProtocol = OpExample()
    public static let OP_GREATERTHANOREQUAL: OpCodeProtocol = OpExample()
    public static let OP_MIN: OpCodeProtocol = OpMin()
    public static let OP_MAX: OpCodeProtocol = OpMax()

    public static let OP_WITHIN: OpCodeProtocol = OpExample()

    // Crypto
    public static let OP_RIPEMD160: OpCodeProtocol = OpExample()
    public static let OP_SHA1: OpCodeProtocol = OpExample()
    public static let OP_SHA256: OpCodeProtocol = OpExample()
    public static let OP_HASH160: OpCodeProtocol = OpHash160()
    public static let OP_HASH256: OpCodeProtocol = OpExample()
    public static let OP_CODESEPARATOR: OpCodeProtocol = OpExample() // This opcode is rarely used because it's useless, but we need to support it anyway.
    public static let OP_CHECKSIG: OpCodeProtocol = OpCheckSig()
    public static let OP_CHECKSIGVERIFY: OpCodeProtocol = OpCheckSigVerify()
    public static let OP_CHECKMULTISIG: OpCodeProtocol = OpCheckMultiSig()
    public static let OP_CHECKMULTISIGVERIFY: OpCodeProtocol = OpCheckMultiSigVerify()

    // Expansion
    public static let OP_NOP1: OpCodeProtocol = OpExample()
    public static let OP_NOP2: OpCodeProtocol = OpExample()
    public static let OP_NOP3: OpCodeProtocol = OpExample()
    public static let OP_NOP4: OpCodeProtocol = OpExample()
    public static let OP_NOP5: OpCodeProtocol = OpExample()
    public static let OP_NOP6: OpCodeProtocol = OpExample()
    public static let OP_NOP7: OpCodeProtocol = OpExample()
    public static let OP_NOP8: OpCodeProtocol = OpExample()
    public static let OP_NOP9: OpCodeProtocol = OpExample()
    public static let OP_NOP10: OpCodeProtocol = OpExample()

    public static let OP_INVALIDOPCODE: OpCodeProtocol = OpInvalidOpCode()

    internal static let list: [OpCodeProtocol] = [
        OP_0,
        OP_FALSE,
        OP_PUSHDATA1,
        OP_PUSHDATA2,
        OP_PUSHDATA4,
        OP_1NEGATE,
        OP_RESERVED,
        OP_1,
        OP_TRUE,
        OP_2,
        OP_3,
        OP_4,
        OP_5,
        OP_6,
        OP_7,
        OP_8,
        OP_9,
        OP_10,
        OP_11,
        OP_12,
        OP_13,
        OP_14,
        OP_15,
        OP_16,
        OP_NOP,
        OP_VER,
        OP_IF,
        OP_NOTIF,
        OP_VERIF,
        OP_VERNOTIF,
        OP_ELSE,
        OP_ENDIF,
        OP_VERIFY,
        OP_RETURN,
        OP_TOALTSTACK,
        OP_FROMALTSTACK,
        OP_2DROP,
        OP_2DUP,
        OP_3DUP,
        OP_2OVER,
        OP_2ROT,
        OP_2SWAP,
        OP_IFDUP,
        OP_DEPTH,
        OP_DROP,
        OP_DUP,
        OP_NIP,
        OP_OVER,
        OP_PICK,
        OP_ROLL,
        OP_ROT,
        OP_SWAP,
        OP_TUCK,
        OP_CAT,
        OP_SUBSTR,
        OP_LEFT,
        OP_RIGHT,
        OP_SIZE,
        OP_INVERT,
        OP_AND,
        OP_OR,
        OP_XOR,
        OP_EQUAL,
        OP_EQUALVERIFY,
        OP_RESERVED1,
        OP_RESERVED2,
        OP_1ADD,
        OP_1SUB,
        OP_2MUL,
        OP_2DIV,
        OP_NEGATE,
        OP_ABS,
        OP_NOT,
        OP_0NOTEQUAL,
        OP_ADD,
        OP_SUB,
        OP_MUL,
        OP_DIV,
        OP_MOD,
        OP_LSHIFT,
        OP_RSHIFT,
        OP_BOOLAND,
        OP_BOOLOR,
        OP_NUMEQUAL,
        OP_NUMEQUALVERIFY,
        OP_NUMNOTEQUAL,
        OP_LESSTHAN,
        OP_GREATERTHAN,
        OP_LESSTHANOREQUAL,
        OP_GREATERTHANOREQUAL,
        OP_MIN,
        OP_MAX,
        OP_WITHIN,
        OP_RIPEMD160,
        OP_SHA1,
        OP_SHA256,
        OP_HASH160,
        OP_HASH256,
        OP_CODESEPARATOR,
        OP_CHECKSIG,
        OP_CHECKSIGVERIFY,
        OP_CHECKMULTISIG,
        OP_CHECKMULTISIGVERIFY,
        OP_NOP1,
        OP_NOP2,
        OP_NOP3,
        OP_NOP4,
        OP_NOP5,
        OP_NOP6,
        OP_NOP7,
        OP_NOP8,
        OP_NOP9,
        OP_NOP10,
        OP_INVALIDOPCODE
    ]

    internal init() {}
}<|MERGE_RESOLUTION|>--- conflicted
+++ resolved
@@ -125,13 +125,8 @@
     public static let OP_2DIV: OpCodeProtocol = Op2Div() // Disabled opcode. If executed, transaction is invalid.
     public static let OP_NEGATE: OpCodeProtocol = OpNegate() // negates the number, pops it from stack and pushes result.
     public static let OP_ABS: OpCodeProtocol = OpExample() // replaces number with its absolute value
-<<<<<<< HEAD
-    public static let OP_NOT: OpCodeProtocol = OpExample() // replaces number with True if it's zero, False otherwise.
+    public static let OP_NOT: OpCodeProtocol = OpNot() // replaces number with True if it's zero, False otherwise.
     public static let OP_0NOTEQUAL: OpCodeProtocol = OP0NotEqual() // replaces number with True if it's not zero, False otherwise.
-=======
-    public static let OP_NOT: OpCodeProtocol = OpNot() // replaces number with True if it's zero, False otherwise.
-    public static let OP_0NOTEQUAL: OpCodeProtocol = OpExample() // replaces number with True if it's not zero, False otherwise.
->>>>>>> c04d418e
 
     public static let OP_ADD: OpCodeProtocol = OpExample() // (x y -- x+y)
     public static let OP_SUB: OpCodeProtocol = OpExample() // (x y -- x-y)
